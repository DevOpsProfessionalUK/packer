--- conflicted
+++ resolved
@@ -60,18 +60,12 @@
 		return multistep.ActionHalt
 	}
 
-<<<<<<< HEAD
 	ui.Say(fmt.Sprintf("Uploading Parallels Tools for '%s' to path: '%s'",
 		s.ParallelsToolsFlavor, s.ParallelsToolsGuestPath))
-	if err := comm.Upload(s.ParallelsToolsGuestPath, f); err != nil {
+	if err := comm.Upload(s.ParallelsToolsGuestPath, f, nil); err != nil {
 		err := fmt.Errorf("Error uploading Parallels Tools: %s", err)
 		state.Put("error", err)
 		ui.Error(err.Error())
-=======
-	ui.Say("Uploading Parallels Tools ISO...")
-	if err := comm.Upload(s.ParallelsToolsGuestPath, f, nil); err != nil {
-		state.Put("error", fmt.Errorf("Error uploading Parallels Tools: %s", err))
->>>>>>> d9217984
 		return multistep.ActionHalt
 	}
 
