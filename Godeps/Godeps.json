--- conflicted
+++ resolved
@@ -396,371 +396,6 @@
 			"Rev": "162146fc57112954184d90266f4733e900ed05a5"
 		},
 		{
-			"ImportPath": "github.com/mitchellh/packer/builder/amazon/chroot",
-			"Comment": "v0.10.1-120-gc8f68af",
-			"Rev": "c8f68afa5c3b39259fd7ec74877ab80640358e0f"
-		},
-		{
-			"ImportPath": "github.com/mitchellh/packer/builder/amazon/common",
-			"Comment": "v0.10.1-120-gc8f68af",
-			"Rev": "c8f68afa5c3b39259fd7ec74877ab80640358e0f"
-		},
-		{
-			"ImportPath": "github.com/mitchellh/packer/builder/amazon/ebs",
-			"Comment": "v0.10.1-120-gc8f68af",
-			"Rev": "c8f68afa5c3b39259fd7ec74877ab80640358e0f"
-		},
-		{
-			"ImportPath": "github.com/mitchellh/packer/builder/amazon/instance",
-			"Comment": "v0.10.1-120-gc8f68af",
-			"Rev": "c8f68afa5c3b39259fd7ec74877ab80640358e0f"
-		},
-		{
-			"ImportPath": "github.com/mitchellh/packer/builder/azure/arm",
-			"Comment": "v0.10.1-120-gc8f68af",
-			"Rev": "c8f68afa5c3b39259fd7ec74877ab80640358e0f"
-		},
-		{
-			"ImportPath": "github.com/mitchellh/packer/builder/azure/common",
-			"Comment": "v0.10.1-120-gc8f68af",
-			"Rev": "c8f68afa5c3b39259fd7ec74877ab80640358e0f"
-		},
-		{
-			"ImportPath": "github.com/mitchellh/packer/builder/azure/common/constants",
-			"Comment": "v0.10.1-120-gc8f68af",
-			"Rev": "c8f68afa5c3b39259fd7ec74877ab80640358e0f"
-		},
-		{
-			"ImportPath": "github.com/mitchellh/packer/builder/azure/common/lin",
-			"Comment": "v0.10.1-120-gc8f68af",
-			"Rev": "c8f68afa5c3b39259fd7ec74877ab80640358e0f"
-		},
-		{
-			"ImportPath": "github.com/mitchellh/packer/builder/azure/common/logutil",
-			"Comment": "v0.10.1-120-gc8f68af",
-			"Rev": "c8f68afa5c3b39259fd7ec74877ab80640358e0f"
-		},
-		{
-			"ImportPath": "github.com/mitchellh/packer/builder/azure/common/template",
-			"Comment": "v0.10.1-120-gc8f68af",
-			"Rev": "c8f68afa5c3b39259fd7ec74877ab80640358e0f"
-		},
-		{
-			"ImportPath": "github.com/mitchellh/packer/builder/azure/pkcs12",
-			"Comment": "v0.10.1-120-gc8f68af",
-			"Rev": "c8f68afa5c3b39259fd7ec74877ab80640358e0f"
-		},
-		{
-			"ImportPath": "github.com/mitchellh/packer/builder/azure/pkcs12/rc2",
-			"Comment": "v0.10.1-120-gc8f68af",
-			"Rev": "c8f68afa5c3b39259fd7ec74877ab80640358e0f"
-		},
-		{
-			"ImportPath": "github.com/mitchellh/packer/builder/digitalocean",
-			"Comment": "v0.10.1-120-gc8f68af",
-			"Rev": "c8f68afa5c3b39259fd7ec74877ab80640358e0f"
-		},
-		{
-			"ImportPath": "github.com/mitchellh/packer/builder/docker",
-			"Comment": "v0.10.1-120-gc8f68af",
-			"Rev": "c8f68afa5c3b39259fd7ec74877ab80640358e0f"
-		},
-		{
-			"ImportPath": "github.com/mitchellh/packer/builder/file",
-			"Comment": "v0.10.1-120-gc8f68af",
-			"Rev": "c8f68afa5c3b39259fd7ec74877ab80640358e0f"
-		},
-		{
-			"ImportPath": "github.com/mitchellh/packer/builder/googlecompute",
-			"Comment": "v0.10.1-120-gc8f68af",
-			"Rev": "c8f68afa5c3b39259fd7ec74877ab80640358e0f"
-		},
-		{
-			"ImportPath": "github.com/mitchellh/packer/builder/null",
-			"Comment": "v0.10.1-120-gc8f68af",
-			"Rev": "c8f68afa5c3b39259fd7ec74877ab80640358e0f"
-		},
-		{
-			"ImportPath": "github.com/mitchellh/packer/builder/openstack",
-			"Comment": "v0.10.1-120-gc8f68af",
-			"Rev": "c8f68afa5c3b39259fd7ec74877ab80640358e0f"
-		},
-		{
-			"ImportPath": "github.com/mitchellh/packer/builder/parallels/common",
-			"Comment": "v0.10.1-120-gc8f68af",
-			"Rev": "c8f68afa5c3b39259fd7ec74877ab80640358e0f"
-		},
-		{
-			"ImportPath": "github.com/mitchellh/packer/builder/parallels/iso",
-			"Comment": "v0.10.1-120-gc8f68af",
-			"Rev": "c8f68afa5c3b39259fd7ec74877ab80640358e0f"
-		},
-		{
-			"ImportPath": "github.com/mitchellh/packer/builder/parallels/pvm",
-			"Comment": "v0.10.1-120-gc8f68af",
-			"Rev": "c8f68afa5c3b39259fd7ec74877ab80640358e0f"
-		},
-		{
-			"ImportPath": "github.com/mitchellh/packer/builder/qemu",
-			"Comment": "v0.10.1-120-gc8f68af",
-			"Rev": "c8f68afa5c3b39259fd7ec74877ab80640358e0f"
-		},
-		{
-			"ImportPath": "github.com/mitchellh/packer/builder/virtualbox/common",
-			"Comment": "v0.10.1-120-gc8f68af",
-			"Rev": "c8f68afa5c3b39259fd7ec74877ab80640358e0f"
-		},
-		{
-			"ImportPath": "github.com/mitchellh/packer/builder/virtualbox/iso",
-			"Comment": "v0.10.1-120-gc8f68af",
-			"Rev": "c8f68afa5c3b39259fd7ec74877ab80640358e0f"
-		},
-		{
-			"ImportPath": "github.com/mitchellh/packer/builder/virtualbox/ovf",
-			"Comment": "v0.10.1-120-gc8f68af",
-			"Rev": "c8f68afa5c3b39259fd7ec74877ab80640358e0f"
-		},
-		{
-			"ImportPath": "github.com/mitchellh/packer/builder/vmware/common",
-			"Comment": "v0.10.1-120-gc8f68af",
-			"Rev": "c8f68afa5c3b39259fd7ec74877ab80640358e0f"
-		},
-		{
-			"ImportPath": "github.com/mitchellh/packer/builder/vmware/iso",
-			"Comment": "v0.10.1-120-gc8f68af",
-			"Rev": "c8f68afa5c3b39259fd7ec74877ab80640358e0f"
-		},
-		{
-			"ImportPath": "github.com/mitchellh/packer/builder/vmware/vmx",
-			"Comment": "v0.10.1-120-gc8f68af",
-			"Rev": "c8f68afa5c3b39259fd7ec74877ab80640358e0f"
-		},
-		{
-			"ImportPath": "github.com/mitchellh/packer/command",
-			"Comment": "v0.10.1-120-gc8f68af",
-			"Rev": "c8f68afa5c3b39259fd7ec74877ab80640358e0f"
-		},
-		{
-			"ImportPath": "github.com/mitchellh/packer/common",
-			"Comment": "v0.10.1-120-gc8f68af",
-			"Rev": "c8f68afa5c3b39259fd7ec74877ab80640358e0f"
-		},
-		{
-			"ImportPath": "github.com/mitchellh/packer/common/ssh",
-			"Comment": "v0.10.1-120-gc8f68af",
-			"Rev": "c8f68afa5c3b39259fd7ec74877ab80640358e0f"
-		},
-		{
-			"ImportPath": "github.com/mitchellh/packer/common/uuid",
-			"Comment": "v0.10.1-120-gc8f68af",
-			"Rev": "c8f68afa5c3b39259fd7ec74877ab80640358e0f"
-		},
-		{
-			"ImportPath": "github.com/mitchellh/packer/communicator/none",
-			"Comment": "v0.10.1-120-gc8f68af",
-			"Rev": "c8f68afa5c3b39259fd7ec74877ab80640358e0f"
-		},
-		{
-			"ImportPath": "github.com/mitchellh/packer/communicator/ssh",
-			"Comment": "v0.10.1-120-gc8f68af",
-			"Rev": "c8f68afa5c3b39259fd7ec74877ab80640358e0f"
-		},
-		{
-			"ImportPath": "github.com/mitchellh/packer/communicator/winrm",
-			"Comment": "v0.10.1-120-gc8f68af",
-			"Rev": "c8f68afa5c3b39259fd7ec74877ab80640358e0f"
-		},
-		{
-			"ImportPath": "github.com/mitchellh/packer/fix",
-			"Comment": "v0.10.1-120-gc8f68af",
-			"Rev": "c8f68afa5c3b39259fd7ec74877ab80640358e0f"
-		},
-		{
-			"ImportPath": "github.com/mitchellh/packer/helper/communicator",
-			"Comment": "v0.10.1-120-gc8f68af",
-			"Rev": "c8f68afa5c3b39259fd7ec74877ab80640358e0f"
-		},
-		{
-			"ImportPath": "github.com/mitchellh/packer/helper/config",
-			"Comment": "v0.10.1-120-gc8f68af",
-			"Rev": "c8f68afa5c3b39259fd7ec74877ab80640358e0f"
-		},
-		{
-			"ImportPath": "github.com/mitchellh/packer/helper/flag-kv",
-			"Comment": "v0.10.1-120-gc8f68af",
-			"Rev": "c8f68afa5c3b39259fd7ec74877ab80640358e0f"
-		},
-		{
-			"ImportPath": "github.com/mitchellh/packer/helper/flag-slice",
-			"Comment": "v0.10.1-120-gc8f68af",
-			"Rev": "c8f68afa5c3b39259fd7ec74877ab80640358e0f"
-		},
-		{
-			"ImportPath": "github.com/mitchellh/packer/packer",
-			"Comment": "v0.10.1-120-gc8f68af",
-			"Rev": "c8f68afa5c3b39259fd7ec74877ab80640358e0f"
-		},
-		{
-			"ImportPath": "github.com/mitchellh/packer/packer/plugin",
-			"Comment": "v0.10.1-120-gc8f68af",
-			"Rev": "c8f68afa5c3b39259fd7ec74877ab80640358e0f"
-		},
-		{
-			"ImportPath": "github.com/mitchellh/packer/packer/rpc",
-			"Comment": "v0.10.1-120-gc8f68af",
-			"Rev": "c8f68afa5c3b39259fd7ec74877ab80640358e0f"
-		},
-		{
-			"ImportPath": "github.com/mitchellh/packer/post-processor/amazon-import",
-			"Comment": "v0.10.1-120-gc8f68af",
-			"Rev": "c8f68afa5c3b39259fd7ec74877ab80640358e0f"
-		},
-		{
-			"ImportPath": "github.com/mitchellh/packer/post-processor/artifice",
-			"Comment": "v0.10.1-120-gc8f68af",
-			"Rev": "c8f68afa5c3b39259fd7ec74877ab80640358e0f"
-		},
-		{
-			"ImportPath": "github.com/mitchellh/packer/post-processor/atlas",
-			"Comment": "v0.10.1-120-gc8f68af",
-			"Rev": "c8f68afa5c3b39259fd7ec74877ab80640358e0f"
-		},
-		{
-			"ImportPath": "github.com/mitchellh/packer/post-processor/checksum",
-			"Comment": "v0.10.1-120-gc8f68af",
-			"Rev": "c8f68afa5c3b39259fd7ec74877ab80640358e0f"
-		},
-		{
-			"ImportPath": "github.com/mitchellh/packer/post-processor/compress",
-			"Comment": "v0.10.1-120-gc8f68af",
-			"Rev": "c8f68afa5c3b39259fd7ec74877ab80640358e0f"
-		},
-		{
-			"ImportPath": "github.com/mitchellh/packer/post-processor/docker-import",
-			"Comment": "v0.10.1-120-gc8f68af",
-			"Rev": "c8f68afa5c3b39259fd7ec74877ab80640358e0f"
-		},
-		{
-			"ImportPath": "github.com/mitchellh/packer/post-processor/docker-push",
-			"Comment": "v0.10.1-120-gc8f68af",
-			"Rev": "c8f68afa5c3b39259fd7ec74877ab80640358e0f"
-		},
-		{
-			"ImportPath": "github.com/mitchellh/packer/post-processor/docker-save",
-			"Comment": "v0.10.1-120-gc8f68af",
-			"Rev": "c8f68afa5c3b39259fd7ec74877ab80640358e0f"
-		},
-		{
-			"ImportPath": "github.com/mitchellh/packer/post-processor/docker-tag",
-			"Comment": "v0.10.1-120-gc8f68af",
-			"Rev": "c8f68afa5c3b39259fd7ec74877ab80640358e0f"
-		},
-		{
-			"ImportPath": "github.com/mitchellh/packer/post-processor/shell-local",
-			"Comment": "v0.10.1-120-gc8f68af",
-			"Rev": "c8f68afa5c3b39259fd7ec74877ab80640358e0f"
-		},
-		{
-			"ImportPath": "github.com/mitchellh/packer/post-processor/vagrant",
-			"Comment": "v0.10.1-120-gc8f68af",
-			"Rev": "c8f68afa5c3b39259fd7ec74877ab80640358e0f"
-		},
-		{
-			"ImportPath": "github.com/mitchellh/packer/post-processor/vagrant-cloud",
-			"Comment": "v0.10.1-120-gc8f68af",
-			"Rev": "c8f68afa5c3b39259fd7ec74877ab80640358e0f"
-		},
-		{
-			"ImportPath": "github.com/mitchellh/packer/post-processor/vsphere",
-			"Comment": "v0.10.1-120-gc8f68af",
-			"Rev": "c8f68afa5c3b39259fd7ec74877ab80640358e0f"
-		},
-		{
-			"ImportPath": "github.com/mitchellh/packer/provisioner",
-			"Comment": "v0.10.1-120-gc8f68af",
-			"Rev": "c8f68afa5c3b39259fd7ec74877ab80640358e0f"
-		},
-		{
-			"ImportPath": "github.com/mitchellh/packer/provisioner/ansible",
-			"Comment": "v0.10.1-120-gc8f68af",
-			"Rev": "c8f68afa5c3b39259fd7ec74877ab80640358e0f"
-		},
-		{
-			"ImportPath": "github.com/mitchellh/packer/provisioner/ansible-local",
-			"Comment": "v0.10.1-120-gc8f68af",
-			"Rev": "c8f68afa5c3b39259fd7ec74877ab80640358e0f"
-		},
-		{
-			"ImportPath": "github.com/mitchellh/packer/provisioner/chef-client",
-			"Comment": "v0.10.1-120-gc8f68af",
-			"Rev": "c8f68afa5c3b39259fd7ec74877ab80640358e0f"
-		},
-		{
-			"ImportPath": "github.com/mitchellh/packer/provisioner/chef-solo",
-			"Comment": "v0.10.1-120-gc8f68af",
-			"Rev": "c8f68afa5c3b39259fd7ec74877ab80640358e0f"
-		},
-		{
-			"ImportPath": "github.com/mitchellh/packer/provisioner/file",
-			"Comment": "v0.10.1-120-gc8f68af",
-			"Rev": "c8f68afa5c3b39259fd7ec74877ab80640358e0f"
-		},
-		{
-			"ImportPath": "github.com/mitchellh/packer/provisioner/powershell",
-			"Comment": "v0.10.1-120-gc8f68af",
-			"Rev": "c8f68afa5c3b39259fd7ec74877ab80640358e0f"
-		},
-		{
-			"ImportPath": "github.com/mitchellh/packer/provisioner/puppet-masterless",
-			"Comment": "v0.10.1-120-gc8f68af",
-			"Rev": "c8f68afa5c3b39259fd7ec74877ab80640358e0f"
-		},
-		{
-			"ImportPath": "github.com/mitchellh/packer/provisioner/puppet-server",
-			"Comment": "v0.10.1-120-gc8f68af",
-			"Rev": "c8f68afa5c3b39259fd7ec74877ab80640358e0f"
-		},
-		{
-			"ImportPath": "github.com/mitchellh/packer/provisioner/salt-masterless",
-			"Comment": "v0.10.1-120-gc8f68af",
-			"Rev": "c8f68afa5c3b39259fd7ec74877ab80640358e0f"
-		},
-		{
-			"ImportPath": "github.com/mitchellh/packer/provisioner/shell",
-			"Comment": "v0.10.1-120-gc8f68af",
-			"Rev": "c8f68afa5c3b39259fd7ec74877ab80640358e0f"
-		},
-		{
-			"ImportPath": "github.com/mitchellh/packer/provisioner/shell-local",
-			"Comment": "v0.10.1-120-gc8f68af",
-			"Rev": "c8f68afa5c3b39259fd7ec74877ab80640358e0f"
-		},
-		{
-			"ImportPath": "github.com/mitchellh/packer/provisioner/windows-restart",
-			"Comment": "v0.10.1-120-gc8f68af",
-			"Rev": "c8f68afa5c3b39259fd7ec74877ab80640358e0f"
-		},
-		{
-			"ImportPath": "github.com/mitchellh/packer/provisioner/windows-shell",
-			"Comment": "v0.10.1-120-gc8f68af",
-			"Rev": "c8f68afa5c3b39259fd7ec74877ab80640358e0f"
-		},
-		{
-			"ImportPath": "github.com/mitchellh/packer/template",
-			"Comment": "v0.10.1-120-gc8f68af",
-			"Rev": "c8f68afa5c3b39259fd7ec74877ab80640358e0f"
-		},
-		{
-			"ImportPath": "github.com/mitchellh/packer/template/interpolate",
-			"Comment": "v0.10.1-120-gc8f68af",
-			"Rev": "c8f68afa5c3b39259fd7ec74877ab80640358e0f"
-		},
-		{
-			"ImportPath": "github.com/mitchellh/packer/version",
-			"Comment": "v0.10.1-120-gc8f68af",
-			"Rev": "c8f68afa5c3b39259fd7ec74877ab80640358e0f"
-		},
-		{
 			"ImportPath": "github.com/mitchellh/panicwrap",
 			"Rev": "a1e50bc201f387747a45ffff020f1af2d8759e88"
 		},
@@ -1015,7 +650,6 @@
 			"Rev": "860cbeca3ebcc600db0b213c0e83ad6ce91f5739"
 		},
 		{
-<<<<<<< HEAD
 			"ImportPath": "github.com/Azure/azure-sdk-for-go/vendor/github.com/Azure/go-autorest/autorest",
 			"Comment": "v7.0.5-4-g0a0ee7d",
 			"Rev": "0a0ee7d5b9b1b3d980434cbb0afff33e9ca9e907"
@@ -1039,10 +673,10 @@
 			"ImportPath": "github.com/Azure/azure-sdk-for-go/vendor/github.com/dgrijalva/jwt-go",
 			"Comment": "v3.0.0-2-gf077707",
 			"Rev": "f0777076321ab64f6efc15a82d9d23b98539b943"
-=======
+		},
+		{
 			"ImportPath": "github.com/profitbricks/profitbricks-sdk-go",
 			"Rev": "9dea2c24a0dc0740d93fd621ce845a1faede6826"
->>>>>>> fdffa250
 		}
 	]
 }